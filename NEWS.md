<<<<<<< HEAD
# SLOPE 0.4.1


## New Functions

- `ABSLOPE()` is a new function that computes the Adaptive Bayesian SLOPE according to Jiang, W., Bogdan, M., Josse, J., Majewski, S., Miasojedow, B., Ročková, V., & TraumaBase® Group. (2021). Adaptive Bayesian SLOPE: Model Selection with Incomplete Data. Journal of Computational and Graphical Statistics, 1-25, doi:10.1080/10618600.2021.1963263.

## Major changes

- `plot.SLOPE()`, `plot.trainSLOPE()` and `plotDiagnostics()` have been reimplemented in ggplot2.
=======
# SLOPE (development version)

# SLOPE 0.4.1

## Bug Fixes

- The C++ standard library *memory* was added to a source file to fix
  compilation errors on some systems.
>>>>>>> dc540627

# SLOPE 0.4.0

## New Functions

- `sortedL1Prox()` is a new function that computes the proximal operator for the
  sorted L1 norm (the penalty term in SLOPE).
- `regularizationWeights()` is a new function that returns the penalty weights
  (lambda sequence) for SLOPE or OSCAR.

## Major changes

- The parametrization for OSCAR models have been corrected and changed. As a
  result, `SLOPE()` gains two arguments: `theta1` and `theta2` to control the
  behavior using the parametrization from L. W. Zhong and J. T. Kwok, “Efficient
  sparse modeling with automatic feature grouping,” IEEE Transactions on Neural
  Networks and Learning Systems, vol. 23, no. 9, pp. 1436–1447, Sep. 2012, doi:
  10.1109/TNNLS.2012.2200262. `q` is no longer used with OSCAR models. Thanks,
  Nuno Eusebio.
- `SLOPE()` has gained a new argument, `prox_method`, which allows the user to
  select prox algorithm to use. There is no an additional algorithm in the
  package, based on the PAVA algorithm used in isotonic regression, that 
  can be used. Note that this addition is mostly of academic interest and 
  does not need to be changed by the user.

## Minor Changes

- The `q` parameter is no longer allowed to be smaller than `1e-6` to avoid
  constructions of regularization paths with infinite `lambda` values.
- The `lambda` argument in `SLOPE()` now also allowed the input `"lasso"` to 
  obtain the standard lasso.
- The performance of `trainSLOPE()` 

## Vignettes

- A new vignette has been added to compare algorithms for the proximal
  operator.

## Bug Fixes

- For very small numbers of observations (10 or so), the regularization weights
  for `lambda = "gaussian"` were incorrectly computed, increasing and then
  decreasing. This is now fixed and regularization weights in this case are now
  always non-increasing.
- Misclassification error was previously computed incorrectly in `trainSLOPE()`
  for multinomial models (thanks @jakubkala and @KrystynaGrzesiak)
- Performance of `trainSLOPE()` was previously hampered by erroneous 
  refitting of the models, which has been fixed now (thanks @jakubkala and
  @KrystynaGrzesiak)

## Deprecated and Defunct

- `yvar` argument in `plotDiagnostics()` that was previously deprecated is
  now defunct.
- Using `missclass` for the `measure` argument in `trainSLOPE()` has been
  deprecated in favor of `misclass`.

# SLOPE 0.3.3

## Bug fixes

- Fixed first coefficient missing from plot if no intercept was used in
  the call to `SLOPE()`.
- Fixed incorrect results when `intercept = FALSE` and `family = "gaussian"`
  (#13, thanks, Patrick Tardivel).

# SLOPE 0.3.2

## Minor changes

- Added `tol_rel_coef_change` argument to `SLOPE()` as a convergence
  criterion for the FISTA solver that sets a tolerance for the relative
  change in coefficients across iterations.

## Bug fixes

- Fixed premature stopping of the solver for the first step of the
  regularization path (the null model).
- Actually fix UBSAN/ASAN sanitizer warnings by modifying code for
  FISTA solver.

# SLOPE 0.3.1

## Bug fixes

- Fixed package build breaking on solaris because of missing STL namespace
  specifier for `std::sqrt()` in `src/SLOPE.cpp`.
- Fixed erroneous scaling of absolute tolerance in stopping criteria for
  the ADMM solvers. Thanks, @straw-boy.
- Fixed sanitizer warning from CRAN checks.

# SLOPE 0.3.0

## Major changes

- Scaling of `alpha` (previously `sigma`) is now invariant to the
  number of observations, which is achieved by scaling
  the penalty part of the objective by the square root of the number of
  observations if `scale = "l2"` and the number of observations if
  `scale = "sd"` or `"none"`. No scaling is applied when `scale = "l1"`.
- The `sigma` argument is deprecated in favor of `alpha` in `SLOPE()`,
  `coef.SLOPE()`, and `predict.SLOPE()`.
- The `n_sigma` argument is deprecated in favor of `path_length` in `SLOPE()`
- The `lambda_min_ratio` argument is deprecated in favor of `alpha_min_ratio` in
  `SLOPE()`
- The default for argument `lambda` in `SLOPE()` has changed from `"gaussian"`
  to `"bh"`.
- Functions and arguments deprecated in 0.2.0 are now defunct and have
  been removed from the package.
- `scale = "sd"` now scales with the population standard deviation rather
  than the sample standard deviation, i.e. the scaling factor now used
  is the number of observations (and not the number of observations minus one
  as before).

## Minor changes

- Default `path_length` has changed from 100 to 20.
- `plot.SLOPE()` has gained an argument `x_variable` that controls what is
  plotted on the x axis.
- A warning is now thrown if the maximum number of passes was reached
  anywhere along the path (and prints where as well).
- If the `max_variables` criterion is hit, the solution path returned
  will now include also the last solution (which was not the case
  before). Thanks, @straw-boy.

## Bug fixes

- Plotting models that are completely sparse no longer throws an error.
- `rho` instead of `1` is now used in the factorization part for
  the ADMM solver.

# SLOPE 0.2.1

## Minor changes

- A few examples in `deviance()` and `SLOPE()` that were taking
  too long to execute have been removed or modified.

# SLOPE 0.2.0

This version of SLOPE represents a major change to the package. We have
merged functionality from the owl package into this package, which
means there are several changes to the API, including deprecated functions.

## Major changes

- `SLOPE_solver()`, `SLOPE_solver_matlab()`, `prox_sorted_L1()`,
  and `create_lambda()`
  have been deprecated (and will be defunct in the
  next version of SLOPE)
- arguments `X`, `fdr`, and `normalize` have been deprecated
  in `SLOPE()` and replaced by `x`, `q`, `scale` and `center`, respectively
- options `"default"` and `"matlab"` to argument
  `solver` in `SLOPE()` have been deprecated and replaced with `"fista"`
  and `"admm"`, which uses the accelerated proximal gradient method
  FISTA and alternating direction of multipliers method (ADMM)
  respectively
- ADMM has been implemented as a solver for `family = "gaussian"`
- binomial, poisson, and multinomial families are now supported (using
  `family` argument in `SLOPE()`)
- input to `lambda` is now scaled (divided by) the number of observations (rows)
  in `x`
- predictor screening rules have been implemented and are activated by
  calling `screen = TRUE` in `SLOPE()`. The type of algorithm can also
  be set via `screen_alg`.
- `SLOPE()` now returns an object of class `"SLOPE"` (and an additional
  class depending on input to `family` in `SLOPE()`
- `SLOPE` objects gain `coef()` and `plot()` methods.
- `SLOPE` now uses screening rules to speed up model fitting in the
  high-dimensional regime
- most of the code is now written in C++ using the **Rcpp** and **RcppArmadillo**
  packages
- a new function `trainSLOPE()` trains SLOPE with repeated k-folds
  cross-validation
- a new function `caretSLOPE()` enables model-tuning using the
  **caret** package
- `SLOPE()` now fits an entire path of regularization sequences by default
- the `normalize` option to `SLOPE()` has been replaced by `scale` and
  `center`, which allows granular options for standardization
- sparse matrices (from the **Matrix** package) can now be used as
  input
- there are now five datasets included in the package
- the introductory vignette has been replaced

## Minor changes

- a new function `deviance()` returns the deviance from the fit
- a new function `score()` can be used to assess model performance against
  new data
- a new function `plotDiagnostics()` has been included to visualize
  data from the solver (if `diagnostics = TRUE` in the call to `SLOPE()`)
- OSCAR-type penalty sequences can be used by setting `lambda = "oscar" in the call to `SLOPE()`
- the test suite for the package has been greatly extended<|MERGE_RESOLUTION|>--- conflicted
+++ resolved
@@ -1,6 +1,6 @@
-<<<<<<< HEAD
-# SLOPE 0.4.1
-
+# SLOPE (development version)
+
+# SLOPE 0.4.2
 
 ## New Functions
 
@@ -9,8 +9,6 @@
 ## Major changes
 
 - `plot.SLOPE()`, `plot.trainSLOPE()` and `plotDiagnostics()` have been reimplemented in ggplot2.
-=======
-# SLOPE (development version)
 
 # SLOPE 0.4.1
 
@@ -18,7 +16,6 @@
 
 - The C++ standard library *memory* was added to a source file to fix
   compilation errors on some systems.
->>>>>>> dc540627
 
 # SLOPE 0.4.0
 
